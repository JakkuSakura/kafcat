[package]
name = "kafcat"
version = "0.1.1"
authors = ["qiujiangkun <qiujiangkun@foxmail.com>"]
edition = "2018"
description = "cat but with kafka"
repository = "https://github.com/qiujiangkun/kafcat"
license = "MIT OR Apache-2.0"
# See more keys and their definitions at https://doc.rust-lang.org/cargo/reference/manifest.html

[dependencies]
rdkafka = "0.25.0"
kafka = "0.8.0"
clap = "3.0.0-beta.2" #  wait for 3.0.0
log = "0.4.14"
env_logger = "0.8.3"
tokio = { version = "1", features = ["full"] }
futures = "0.3.12"
serde = { version = "1.0.0", features = ["derive"] }
serde_json = "1.0.0"
slab = "0.4"
backoff = "0.1.5"
chrono = "0.4.0"
rand = "0.3.15"
regex = "1.1.6"
lazy_static = "1.4.0"
strum = { version = "0.20", features = ["derive"] }
pin-project-lite = "0.2.4"
async-trait = "0.1.42"
anyhow = "1.0.38"
thiserror = "1.0.24"
pin-utils = "0.1.0"
async-stream = "0.3.0"
<<<<<<< HEAD
tabwriter = "1.2.1"
=======
serde_yaml = "0.8"
>>>>>>> 76531859

[dev-dependencies]
assert_cmd = "1"

<|MERGE_RESOLUTION|>--- conflicted
+++ resolved
@@ -31,11 +31,8 @@
 thiserror = "1.0.24"
 pin-utils = "0.1.0"
 async-stream = "0.3.0"
-<<<<<<< HEAD
 tabwriter = "1.2.1"
-=======
 serde_yaml = "0.8"
->>>>>>> 76531859
 
 [dev-dependencies]
 assert_cmd = "1"
